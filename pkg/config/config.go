--- conflicted
+++ resolved
@@ -8,11 +8,6 @@
 	"gopkg.in/yaml.v3"
 )
 
-<<<<<<< HEAD
-// ConfigLoader defines the interface for loading configuration from files.
-// This is a read-only interface - configuration files are never modified by the application.
-// All config changes come from external sources (Kubernetes ConfigMaps, volume mounts, etc.)
-=======
 const (
 	// RegistrySourceTypeConfigMap is the type for registry data stored in ConfigMaps
 	SourceTypeConfigMap = "configmap"
@@ -22,9 +17,7 @@
 
 	// SourceTypeAPI is the type for registry data fetched from API endpoints
 	SourceTypeAPI = "api"
-)
 
-const (
 	// RegistryFormatToolHive is the native ToolHive registry format
 	SourceFormatToolHive = "toolhive"
 
@@ -32,8 +25,6 @@
 	SourceFormatUpstream = "upstream"
 )
 
-// ConfigLoader defines the interface for loading configuration
->>>>>>> ed6471bb
 type ConfigLoader interface {
 	// LoadConfig reads and parses a configuration file from the given path.
 	// The file is only read, never modified.
